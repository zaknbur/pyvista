import logging
import os
import time
from threading import Thread

import numpy as np
import vtk
import vtk.qt

from vtki.plotting import BasePlotter, rcParams, run_from_ipython

# for display bugs due to older intel integrated GPUs
vtk.qt.QVTKRWIBase = 'QGLWidget'

log = logging.getLogger(__name__)
log.setLevel('DEBUG')


# dummy reference for when PyQt5 is not installed (i.e. readthedocs)
has_pyqt = False
class QVTKRenderWindowInteractor(object):
    pass

class RangeGroup(object):
    pass


class QDialog(object):
    pass


class QSlider(object):
    pass


def pyqtSignal(*args, **kwargs):  # pragma: no cover
    pass


class QHBoxLayout(object):
    pass


class QFileDialog(object):
    pass


try:
    from PyQt5.QtCore import pyqtSignal
    from vtk.qt.QVTKRenderWindowInteractor import QVTKRenderWindowInteractor
    from PyQt5 import QtGui
    from PyQt5 import QtCore
    from PyQt5.QtWidgets import (QMenuBar, QVBoxLayout, QHBoxLayout, QDoubleSpinBox,
                                 QFrame, QMainWindow, QSlider,
                                 QSpinBox, QHBoxLayout, QDialog,
                                 QFormLayout, QGroupBox, QFileDialog)
    has_pyqt = True
except ImportError:  # pragma: no cover
    pass


class FileDialog(QFileDialog):
    """
    Generic file query that emits a signal when a file is selected and
    the dialog was property closed.
    """
    dlg_accepted = pyqtSignal(str)

    def __init__(self, parent=None, filefilter=None, save_mode=True, show=True,
                 callback=None, directory=False):
        super(FileDialog, self).__init__(parent)

        if filefilter is not None:
            self.setNameFilters(filefilter)

        self.setOption(QFileDialog.DontUseNativeDialog)
        self.accepted.connect(self.emit_accepted)

        if directory:
            self.FileMode(QFileDialog.DirectoryOnly)
            self.setOption(QFileDialog.ShowDirsOnly, True)

        if save_mode:
            self.setAcceptMode(QFileDialog.AcceptSave)

        if callback is not None:
            self.dlg_accepted.connect(callback)

        if show:  # pragma: no cover
            self.show()

    def emit_accepted(self):
        """
        Sends signal that the file dialog was closed properly.

        Sends:
        filename
        """
        if self.result():
            filename = self.selectedFiles()[0]
            if os.path.isdir(os.path.dirname(filename)):
                self.dlg_accepted.emit(filename)


class DoubleSlider(QSlider):
    """
    Double precision slider from:
    https://gist.github.com/dennis-tra/994a65d6165a328d4eabaadbaedac2cc
    """
    def __init__(self, *args, **kwargs):
        super().__init__(*args, **kwargs)
        self.decimals = 5
        self._max_int = 10 ** self.decimals

        super().setMinimum(0)
        super().setMaximum(self._max_int)

        self._min_value = 0.0
        self._max_value = 20.0

    @property
    def _value_range(self):
        return self._max_value - self._min_value

    def value(self):
        return float(super().value()) / self._max_int * self._value_range + self._min_value

    def setValue(self, value):
        super().setValue(int((value - self._min_value) / self._value_range * self._max_int))

    def setMinimum(self, value):
        if value > self._max_value:  # pragma: no cover
            raise ValueError("Minimum limit cannot be higher than maximum")

        self._min_value = value
        self.setValue(self.value())

    def setMaximum(self, value):
        if value < self._min_value:  # pragma: no cover
            raise ValueError("Minimum limit cannot be higher than maximum")

        self._max_value = value
        self.setValue(self.value())


class RangeGroup(QHBoxLayout):

    def __init__(self, parent, callback, minimum=0.0, maximum=20.0,
                 value=1.0):
        super(RangeGroup, self).__init__(parent)
        self.slider = DoubleSlider(QtCore.Qt.Horizontal)
        self.slider.setTickInterval(0.1)
        self.slider.setMinimum(minimum)
        self.slider.setMaximum(maximum)
        self.slider.setValue(value)

        self.minimum = minimum
        self.maximum = maximum

        self.spinbox = QDoubleSpinBox(value=value, minimum=minimum,
                                      maximum=maximum, decimals=4)

        self.addWidget(self.slider)
        self.addWidget(self.spinbox)

        # Connect slider to spinbox
        self.slider.valueChanged.connect(self.update_spinbox)
        self.spinbox.valueChanged.connect(self.update_value)
        self.spinbox.valueChanged.connect(callback)

    def update_spinbox(self, value):
        self.spinbox.setValue(self.slider.value())

    def update_value(self, value):
        # if self.spinbox.value() < self.minimum:
        #     self.spinbox.setValue(self.minimum)
        # elif self.spinbox.value() > self.maximum:
        #     self.spinbox.setValue(self.maximum)

        self.slider.blockSignals(True)
        self.slider.setValue(self.spinbox.value())
        self.slider.blockSignals(False)

    @property
    def value(self):
        return self.spinbox.value()

    @value.setter
    def value(self, new_value):
        self.slider.setValue(new_value)


class ScaleAxesDialog(QDialog):
    """ Dialog to control axes scaling """
    accepted = pyqtSignal(float)
    signal_close = pyqtSignal()

    def __init__(self, parent, plotter, show=True):
        super(ScaleAxesDialog, self).__init__(parent)
        self.setGeometry(300, 300, 50, 50)
        self.setMinimumWidth(500)
        self.signal_close.connect(self.close)
        self.plotter = plotter

        self.x_slider_group = RangeGroup(parent, self.update_scale,
                                         value=plotter.scale[0])
        self.y_slider_group = RangeGroup(parent, self.update_scale,
                                         value=plotter.scale[1])
        self.z_slider_group = RangeGroup(parent, self.update_scale,
                                         value=plotter.scale[2])

        form_layout = QFormLayout(self)
        form_layout.addRow('X Scale', self.x_slider_group)
        form_layout.addRow('Y Scale', self.y_slider_group)
        form_layout.addRow('Z Scale', self.z_slider_group)

        self.setLayout(form_layout)

        if show:  # pragma: no cover
            self.show()

    def update_scale(self, value):
        """ updates the scale of all actors in the plotter """
        self.plotter.set_scale(self.x_slider_group.value,
                               self.y_slider_group.value,
                               self.z_slider_group.value)


def resample_image(arr, max_size=400):
    """Resamples a square image to an image of max_size"""
    dim = np.max(arr.shape[0:2])
    if dim < max_size:
        max_size = dim
    x, y, _ = arr.shape
    sx = int(np.ceil(x / max_size))
    sy = int(np.ceil(y / max_size))
    img = np.zeros((max_size, max_size, 3), dtype=arr.dtype)
    arr = arr[0:-1:sx, 0:-1:sy, :]
    xl = (max_size - arr.shape[0]) // 2
    yl = (max_size - arr.shape[1]) // 2
    img[xl:arr.shape[0]+xl, yl:arr.shape[1]+yl, :] = arr
    return img


def pad_image(arr, max_size=400):
    """Pads an image to a square then resamples to max_size"""
    dim = np.max(arr.shape)
    img = np.zeros((dim, dim, 3), dtype=arr.dtype)
    xl = (dim - arr.shape[0]) // 2
    yl = (dim - arr.shape[1]) // 2
    img[xl:arr.shape[0]+xl, yl:arr.shape[1]+yl, :] = arr
    return resample_image(img, max_size=max_size)


class QtInteractor(QVTKRenderWindowInteractor, BasePlotter):
    """
    Extends QVTKRenderWindowInteractor class by adding the methods
    available to vtki.Plotter.

    Parameters
    ----------
    parent :

    title : string, optional
        Title of plotting window.

    """
    render_trigger = pyqtSignal()
    allow_quit_keypress = True
    signal_close = pyqtSignal()

    def __init__(self, parent=None, title=None, shape=(1, 1)):
        """ Initialize Qt interactor """
        if not has_pyqt:
            raise AssertionError('Requires PyQt5')
        QVTKRenderWindowInteractor.__init__(self, parent)
        BasePlotter.__init__(self, shape=shape)
        self.parent = parent

        # Create and start the interactive renderer
        self.ren_win = self.GetRenderWindow()
        for renderer in self.renderers:
            self.ren_win.AddRenderer(renderer)
        self.iren = self.ren_win.GetInteractor()

        self.background_color = rcParams['background']

        if title:
            self.setWindowTitle(title)

        self.iren.RemoveObservers('MouseMoveEvent')  # slows window update?
        self.iren.Initialize()

        # Enter trackball camera mode
        istyle = vtk.vtkInteractorStyleTrackballCamera()
        self.SetInteractorStyle(istyle)
        self.add_axes()

        # QVTKRenderWindowInteractor doesn't have a "q" quit event
        self.iren.AddObserver("KeyPressEvent", self.key_quit)

    def key_quit(self, obj=None, event=None):  # pragma: no cover
        try:
            key = self.iren.GetKeySym().lower()

            if key == 'q' and self.allow_quit_keypress:
                self.quit()
        except:
            pass

    def quit(self):
        self.iren.TerminateApp()
        self.close()
        self.signal_close.emit()


class BackgroundPlotter(QtInteractor):

    ICON_TIME_STEP = 5.0

<<<<<<< HEAD
    def __init__(self, show=True, app=None, shape=(1, 1), **kwargs):
=======
    def __init__(self, show=True, app=None, window_size=None, **kwargs):
>>>>>>> 9a853620
        if not has_pyqt:
            raise AssertionError('Requires PyQt5')
        self.active = True
        self.saved_camera_positions = []

        if window_size is None:
            window_size = rcParams['window_size']

        # Remove notebook argument in case user passed it
        kwargs.pop('notebook', None)

        # ipython magic
        if run_from_ipython():  # pragma: no cover
            from IPython import get_ipython
            ipython = get_ipython()
            ipython.magic('gui qt')

            from IPython.external.qt_for_kernel import QtGui
            QtGui.QApplication.instance()

        # run within python
        if app is None:
            from PyQt5.QtWidgets import QApplication
            app = QApplication.instance()
            if not app:  # pragma: no cover
                app = QApplication([''])

        self.app = app
        self.app_window = QMainWindow()

        self.frame = QFrame()
        self.frame.setFrameStyle(QFrame.NoFrame)

        QtInteractor.__init__(self, parent=self.frame, shape=shape, **kwargs)
        self.signal_close.connect(self.app_window.close)

        # build main menu
        main_menu = self.app_window.menuBar()

        file_menu = main_menu.addMenu('File')
        file_menu.addAction('Take Screenshot', self._qt_screenshot)
        file_menu.addAction('Export as VTKjs', self._qt_export_vtkjs)
        file_menu.addSeparator()
        file_menu.addAction('Exit', self.quit)

        view_menu = main_menu.addMenu('View')
        view_menu.addAction('Scale Axes', self.scale_axes_dialog)
        view_menu.addAction('Clear All', self.clear)

        cam_menu = view_menu.addMenu('Camera')
        cam_menu.addAction('Reset Camera', self.reset_camera)
        cam_menu.addAction('Isometric View', self.isometric_view)
        cam_menu.addSeparator()
        cam_menu.addAction('Save Current Camera Position', self.save_camera_position)
        cam_menu.addAction('Clear Saved Positions', self.clear_camera_positions)

        view_menu.addSeparator()
        # Orientation marker
        orien_menu = view_menu.addMenu('Orientation Marker')
        orien_menu.addAction('Show', self.show_axes)
        orien_menu.addAction('Hide', self.hide_axes)
        # Bounds axes
        axes_menu = view_menu.addMenu('Bounds Axes')
        axes_menu.addAction('Add Bounds Axes (front)', self.add_bounds_axes)
        axes_menu.addAction('Add Bounds Grid (back)', self.show_grid)
        axes_menu.addAction('Add Bounding Box', self.add_bounding_box)
        axes_menu.addSeparator()
        axes_menu.addAction('Remove Bounding Box', self.remove_bounding_box)
        axes_menu.addAction('Remove Bounds', self.remove_bounds_axes)

        # A final separator to seperate OS options
        view_menu.addSeparator()

        self.saved_camera_menu = main_menu.addMenu('Camera Positions')

        vlayout = QVBoxLayout()
        vlayout.addWidget(self)

        self.frame.setLayout(vlayout)
        self.app_window.setCentralWidget(self.frame)

        if show:  # pragma: no cover
            self.app_window.show()
            self.show()

        self._last_update_time = time.time() - BackgroundPlotter.ICON_TIME_STEP / 2
        self._last_window_size = self.window_size
        self._last_camera_pos = self.camera_position

        self._spawn_background_rendering()

        self.window_size = window_size

    def scale_axes_dialog(self, show=True):
        """ Open scale axes dialog """
        return ScaleAxesDialog(self.app_window, self, show=show)

    def clear_camera_positions(self):
        """ clears all camera positions """
        for action in self.saved_camera_menu.actions():
            self.saved_camera_menu.removeAction(action)

    def save_camera_position(self):
        """ Saves camera position to saved camera menu for recall """
        self.saved_camera_positions.append(self.camera_position)
        ncam = len(self.saved_camera_positions)
        camera_position = self.camera_position[:]  # py2.7 copy compatibility

        def load_camera_position():
            self.camera_position = camera_position

        self.saved_camera_menu.addAction('Camera Position %2d' % ncam,
                                         load_camera_position)

    def _spawn_background_rendering(self, rate=5.0):
        """
        Spawns a thread that updates the render window.

        Sometimes directly modifiying object data doesn't trigger
        Modified() and upstream objects won't be updated.  This
        ensures the render window stays updated without consuming too
        many resources.
        """
        self.render_trigger.connect(self.ren_win.Render)
        twait = rate**-1

        def render():
            while self.active:
                time.sleep(twait)
                self._render()

        self.render_thread = Thread(target=render)
        self.render_thread.start()

    def closeEvent(self, event):
        self.active = False
        self.app.quit()
        self.close()

    def add_actor(self, actor, reset_camera=None, name=None, loc=None):
        actor, prop = super(BackgroundPlotter, self).add_actor(actor, reset_camera, name, loc)
        # if reset_camera:  # pragma: no cover
        #     self.reset_camera()
        self.update_app_icon()
        return actor, prop

    def update_app_icon(self):
        """
        Update the app icon if the user is not trying to resize the window.
        """
        if os.name == 'nt':  # pragma: no cover
            # DO NOT EVEN ATTEMPT TO UPDATE ICON ON WINDOWS
            return
        cur_time = time.time()
        if self._last_window_size != self.window_size:  # pragma: no cover
            # Window size hasn't remained constant since last render.
            # This means the user is resizing it so ignore update.
            pass
        elif ((cur_time - self._last_update_time > BackgroundPlotter.ICON_TIME_STEP)
                and self._last_camera_pos != self.camera_position):
            # its been a while since last update OR
            #   the camera position has changed and its been at leat one second

            # Update app icon as preview of the window
            img = pad_image(self.image)
            qimage = QtGui.QImage(img.copy(), img.shape[1],
                                  img.shape[0], QtGui.QImage.Format_RGB888)
            icon = QtGui.QIcon(QtGui.QPixmap.fromImage(qimage))

            self.app.setWindowIcon(icon)

            # Update trackers
            self._last_update_time = cur_time
            self._last_camera_pos = self.camera_position
        # Update trackers
        self._last_window_size = self.window_size

    def _qt_screenshot(self, show=True):
        return FileDialog(self.app_window,
                          filefilter=['Image File (*.png)',
                                      'JPEG (*.jpeg)'],
                          show=show,
                          directory=os.getcwd(),
                          callback=self.screenshot)

    def _qt_export_vtkjs(self, show=True):
        """
        Spawn an save file dialog to export a vtkjs file.
        """
        return FileDialog(self.app_window,
                          filefilter=['VTK JS File(*.vtkjs)'],
                          show=show,
                          directory=os.getcwd(),
                          callback=self.export_vtkjs)

    def _render(self):
        super(BackgroundPlotter, self)._render()
        self.update_app_icon()
        return

    @property
    def window_size(self):
        """ returns render window size """
        the_size = self.app_window.baseSize()
        return the_size.width(), the_size.height()


    @window_size.setter
    def window_size(self, window_size):
        """ set the render window size """
        BasePlotter.window_size.fset(self, window_size)
        self.app_window.setBaseSize(*window_size)

    def __del__(self):  # pragma: no cover
        self.close()<|MERGE_RESOLUTION|>--- conflicted
+++ resolved
@@ -318,11 +318,7 @@
 
     ICON_TIME_STEP = 5.0
 
-<<<<<<< HEAD
-    def __init__(self, show=True, app=None, shape=(1, 1), **kwargs):
-=======
-    def __init__(self, show=True, app=None, window_size=None, **kwargs):
->>>>>>> 9a853620
+    def __init__(self, show=True, app=None, shape=(1, 1), window_size=None, **kwargs):
         if not has_pyqt:
             raise AssertionError('Requires PyQt5')
         self.active = True
