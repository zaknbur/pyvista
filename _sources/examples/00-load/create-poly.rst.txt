.. note::
    :class: sphx-glr-download-link-note

    Click :ref:`here <sphx_glr_download_examples_00-load_create-poly.py>` to download the full example code
.. rst-class:: sphx-glr-example-title

.. _sphx_glr_examples_00-load_create-poly.py:


.. _ref_create_poly:

Create PolyData
~~~~~~~~~~~~~~~

Creating a PolyData object from NumPy arrays

.. code-block:: default


    import numpy as np
    import vtki







A PolyData object can be created quickly from numpy arrays.  The vertex array
contains the locations of the points of the mesh and the face array contains the
number of points for each face and the indices of each of those faces.


.. code-block:: default


    # mesh points
    vertices = np.array([[0, 0, 0],
                         [1, 0, 0],
                         [1, 1, 0],
                         [0, 1, 0],
    		 [0.5, 0.5, -1]])

    # mesh faces
    faces = np.hstack([[4, 0, 1, 2, 3],  # square
                       [3, 0, 1, 4],     # triangle
                       [3, 1, 2, 4]])    # triangle

    surf = vtki.PolyData(vertices, faces)

    # plot each face with a different color
    surf.plot(scalars=np.arange(3), cpos=[-1,1,0.5])



.. image:: /examples/00-load/images/sphx_glr_create-poly_001.png
    :class: sphx-glr-single-img





.. rst-class:: sphx-glr-timing

<<<<<<< HEAD
   **Total running time of the script:** ( 0 minutes  0.565 seconds)
=======
   **Total running time of the script:** ( 0 minutes  0.555 seconds)
>>>>>>> 3684bf97


.. _sphx_glr_download_examples_00-load_create-poly.py:


.. only :: html

 .. container:: sphx-glr-footer
    :class: sphx-glr-footer-example



  .. container:: sphx-glr-download

     :download:`Download Python source code: create-poly.py <create-poly.py>`



  .. container:: sphx-glr-download

     :download:`Download Jupyter notebook: create-poly.ipynb <create-poly.ipynb>`


.. only:: html

 .. rst-class:: sphx-glr-signature

    `Gallery generated by Sphinx-Gallery <https://sphinx-gallery.readthedocs.io>`_<|MERGE_RESOLUTION|>--- conflicted
+++ resolved
@@ -62,11 +62,7 @@
 
 .. rst-class:: sphx-glr-timing
 
-<<<<<<< HEAD
    **Total running time of the script:** ( 0 minutes  0.565 seconds)
-=======
-   **Total running time of the script:** ( 0 minutes  0.555 seconds)
->>>>>>> 3684bf97
 
 
 .. _sphx_glr_download_examples_00-load_create-poly.py:
