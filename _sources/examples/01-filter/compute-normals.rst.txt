--- conflicted
+++ resolved
@@ -76,11 +76,7 @@
 
 .. rst-class:: sphx-glr-timing
 
-<<<<<<< HEAD
    **Total running time of the script:** ( 0 minutes  16.678 seconds)
-=======
-   **Total running time of the script:** ( 0 minutes  16.605 seconds)
->>>>>>> 3684bf97
 
 
 .. _sphx_glr_download_examples_01-filter_compute-normals.py:
