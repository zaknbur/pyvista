--- conflicted
+++ resolved
@@ -22,20 +22,12 @@
   "nbformat": 4,
   "cells": [
     {
-<<<<<<< HEAD
       "outputs": [],
-=======
-      "cell_type": "code",
->>>>>>> 3684bf97
       "execution_count": null,
       "metadata": {
         "collapsed": false
       },
-<<<<<<< HEAD
       "cell_type": "code",
-=======
-      "outputs": [],
->>>>>>> 3684bf97
       "source": [
         "%matplotlib inline"
       ]
@@ -45,28 +37,16 @@
       "cell_type": "markdown",
       "metadata": {},
       "source": [
-<<<<<<< HEAD
         "\nVolume Smoothing\n~~~~~~~~~~~~~~~~\n\nSmoothing rough edges of a volumetric surface\n\n"
       ]
     },
     {
       "outputs": [],
-=======
-        "\nVolume Smoothing\n~~~~~~~~~~~~~~~~\n\nSmoothing rough edges of a volumetric surface\n"
-      ]
-    },
-    {
-      "cell_type": "code",
->>>>>>> 3684bf97
       "execution_count": null,
       "metadata": {
         "collapsed": false
       },
-<<<<<<< HEAD
       "cell_type": "code",
-=======
-      "outputs": [],
->>>>>>> 3684bf97
       "source": [
         "# sphinx_gallery_thumbnail_number = 4\nimport vtki\nfrom vtki import examples"
       ]
@@ -80,20 +60,12 @@
       ]
     },
     {
-<<<<<<< HEAD
       "outputs": [],
-=======
-      "cell_type": "code",
->>>>>>> 3684bf97
       "execution_count": null,
       "metadata": {
         "collapsed": false
       },
-<<<<<<< HEAD
       "cell_type": "code",
-=======
-      "outputs": [],
->>>>>>> 3684bf97
       "source": [
         "# Vector to view rough edges\ncpos = [-2,5,3]\n\n# Load dataset\ndata = examples.load_uniform()\n# Extract a rugged volume\nvol = data.threshold_percent(30, invert=1)\nvol.plot(show_edges=True, cpos=cpos)"
       ]
@@ -107,20 +79,12 @@
       ]
     },
     {
-<<<<<<< HEAD
       "outputs": [],
-=======
-      "cell_type": "code",
->>>>>>> 3684bf97
       "execution_count": null,
       "metadata": {
         "collapsed": false
       },
-<<<<<<< HEAD
       "cell_type": "code",
-=======
-      "outputs": [],
->>>>>>> 3684bf97
       "source": [
         "# Get the out surface as PolyData\nsurf = vol.extract_geometry()\n# Smooth the surface\nsmooth = surf.smooth()\nsmooth.plot(show_edges=True, cpos=cpos)"
       ]
@@ -134,20 +98,12 @@
       ]
     },
     {
-<<<<<<< HEAD
       "outputs": [],
-=======
-      "cell_type": "code",
->>>>>>> 3684bf97
       "execution_count": null,
       "metadata": {
         "collapsed": false
       },
-<<<<<<< HEAD
       "cell_type": "code",
-=======
-      "outputs": [],
->>>>>>> 3684bf97
       "source": [
         "# Smooth the surface even more\nsmooth = surf.smooth(n_iter=100)\nsmooth.plot(show_edges=True, cpos=cpos)"
       ]
@@ -161,48 +117,15 @@
       ]
     },
     {
-<<<<<<< HEAD
       "outputs": [],
-=======
-      "cell_type": "code",
->>>>>>> 3684bf97
       "execution_count": null,
       "metadata": {
         "collapsed": false
       },
-<<<<<<< HEAD
       "cell_type": "code",
-=======
-      "outputs": [],
->>>>>>> 3684bf97
       "source": [
         "# Smooth the surface EVEN MORE\nsmooth = surf.smooth(n_iter=1000)\nsmooth.plot(show_edges=True, cpos=cpos)"
       ]
     }
-<<<<<<< HEAD
   ]
-=======
-  ],
-  "metadata": {
-    "kernelspec": {
-      "display_name": "Python 3",
-      "language": "python",
-      "name": "python3"
-    },
-    "language_info": {
-      "codemirror_mode": {
-        "name": "ipython",
-        "version": 3
-      },
-      "file_extension": ".py",
-      "mimetype": "text/x-python",
-      "name": "python",
-      "nbconvert_exporter": "python",
-      "pygments_lexer": "ipython3",
-      "version": "3.7.1"
-    }
-  },
-  "nbformat": 4,
-  "nbformat_minor": 0
->>>>>>> 3684bf97
 }