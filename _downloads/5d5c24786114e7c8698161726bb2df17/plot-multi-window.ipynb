{
  "nbformat_minor": 0,
  "metadata": {
    "kernelspec": {
      "language": "python",
      "name": "python3",
      "display_name": "Python 3"
    },
    "language_info": {
      "name": "python",
      "version": "3.5.6",
      "mimetype": "text/x-python",
      "codemirror_mode": {
        "name": "ipython",
        "version": 3
      },
      "nbconvert_exporter": "python",
      "pygments_lexer": "ipython3",
      "file_extension": ".py"
    }
  },
  "nbformat": 4,
  "cells": [
    {
<<<<<<< HEAD
      "outputs": [],
=======
      "cell_type": "code",
>>>>>>> 3684bf97
      "execution_count": null,
      "metadata": {
        "collapsed": false
      },
<<<<<<< HEAD
      "cell_type": "code",
=======
      "outputs": [],
>>>>>>> 3684bf97
      "source": [
        "%matplotlib inline"
      ]
    },
    {
      "metadata": {},
      "cell_type": "markdown",
      "metadata": {},
      "source": [
<<<<<<< HEAD
        "\nMulti-Window Plot\n~~~~~~~~~~~~~~~~~\n\n\nSubplotting: having multiple scenes in a signle window\n\n"
      ]
    },
    {
      "outputs": [],
=======
        "\nMulti-Window Plot\n~~~~~~~~~~~~~~~~~\n\n\nSubplotting: having multiple scenes in a signle window\n"
      ]
    },
    {
      "cell_type": "code",
>>>>>>> 3684bf97
      "execution_count": null,
      "metadata": {
        "collapsed": false
      },
<<<<<<< HEAD
      "cell_type": "code",
=======
      "outputs": [],
>>>>>>> 3684bf97
      "source": [
        "import vtki\nfrom vtki import examples"
      ]
    },
    {
      "metadata": {},
      "cell_type": "markdown",
      "metadata": {},
      "source": [
        "This example shows how to create a multi-window plotter by specifying the\n``shape`` parameter.  The window generated is a two by two window by setting\n``shape=(2, 2)``. Use the :func:`vtki.BasePlotter.subplot` function to select\nthe subplot you wish to be the active subplot.\n\n"
      ]
    },
    {
<<<<<<< HEAD
      "outputs": [],
=======
      "cell_type": "code",
>>>>>>> 3684bf97
      "execution_count": null,
      "metadata": {
        "collapsed": false
      },
<<<<<<< HEAD
      "cell_type": "code",
=======
      "outputs": [],
>>>>>>> 3684bf97
      "source": [
        "plotter = vtki.Plotter(shape=(2, 2))\n\nplotter.subplot(0,0)\nplotter.add_text('Render Window 0', position=None, font_size=30)\nplotter.add_mesh(examples.load_globe())\n\nplotter.subplot(0, 1)\nplotter.add_text('Render Window 1', font_size=30)\nplotter.add_mesh(vtki.Cube(), show_edges=True, color='tan')\n\nplotter.subplot(1, 0)\nplotter.add_text('Render Window 2', font_size=30)\nsphere = vtki.Sphere()\nplotter.add_mesh(sphere, scalars=sphere.points[:, 2])\nplotter.add_scalar_bar('Z')\n# plotter.add_axes()\nplotter.add_axes(interactive=True)\n\nplotter.subplot(1, 1)\nplotter.add_text('Render Window 3', font_size=30)\nplotter.add_mesh(vtki.Cone(), color='g', show_edges=True)\nplotter.show_bounds(all_edges=True)\n\n# Display the window\nplotter.show()"
      ]
    },
    {
<<<<<<< HEAD
      "outputs": [],
=======
      "cell_type": "code",
>>>>>>> 3684bf97
      "execution_count": null,
      "metadata": {
        "collapsed": false
      },
<<<<<<< HEAD
      "cell_type": "code",
=======
      "outputs": [],
>>>>>>> 3684bf97
      "source": [
        "plotter = vtki.Plotter(shape=(1, 2))\n\n# Note that the (0, 0) location is active by default\n# load and plot an airplane on the left half of the screen\nplotter.add_text('Airplane Example\\n', font_size=30)\nplotter.add_mesh(examples.load_airplane(), show_edges=False)\n\n# load and plot the uniform data example on the right-hand side\nplotter.subplot(0, 1)\nplotter.add_text('Uniform Data Example\\n', font_size=30)\nplotter.add_mesh(examples.load_uniform(), show_edges=True)\n\n# Display the window\nplotter.show()"
      ]
    }
<<<<<<< HEAD
  ]
=======
  ],
  "metadata": {
    "kernelspec": {
      "display_name": "Python 3",
      "language": "python",
      "name": "python3"
    },
    "language_info": {
      "codemirror_mode": {
        "name": "ipython",
        "version": 3
      },
      "file_extension": ".py",
      "mimetype": "text/x-python",
      "name": "python",
      "nbconvert_exporter": "python",
      "pygments_lexer": "ipython3",
      "version": "3.7.1"
    }
  },
  "nbformat": 4,
  "nbformat_minor": 0
>>>>>>> 3684bf97
}<|MERGE_RESOLUTION|>--- conflicted
+++ resolved
@@ -22,20 +22,12 @@
   "nbformat": 4,
   "cells": [
     {
-<<<<<<< HEAD
       "outputs": [],
-=======
-      "cell_type": "code",
->>>>>>> 3684bf97
       "execution_count": null,
       "metadata": {
         "collapsed": false
       },
-<<<<<<< HEAD
       "cell_type": "code",
-=======
-      "outputs": [],
->>>>>>> 3684bf97
       "source": [
         "%matplotlib inline"
       ]
@@ -45,28 +37,16 @@
       "cell_type": "markdown",
       "metadata": {},
       "source": [
-<<<<<<< HEAD
         "\nMulti-Window Plot\n~~~~~~~~~~~~~~~~~\n\n\nSubplotting: having multiple scenes in a signle window\n\n"
       ]
     },
     {
       "outputs": [],
-=======
-        "\nMulti-Window Plot\n~~~~~~~~~~~~~~~~~\n\n\nSubplotting: having multiple scenes in a signle window\n"
-      ]
-    },
-    {
-      "cell_type": "code",
->>>>>>> 3684bf97
       "execution_count": null,
       "metadata": {
         "collapsed": false
       },
-<<<<<<< HEAD
       "cell_type": "code",
-=======
-      "outputs": [],
->>>>>>> 3684bf97
       "source": [
         "import vtki\nfrom vtki import examples"
       ]
@@ -80,67 +60,26 @@
       ]
     },
     {
-<<<<<<< HEAD
       "outputs": [],
-=======
-      "cell_type": "code",
->>>>>>> 3684bf97
       "execution_count": null,
       "metadata": {
         "collapsed": false
       },
-<<<<<<< HEAD
       "cell_type": "code",
-=======
-      "outputs": [],
->>>>>>> 3684bf97
       "source": [
         "plotter = vtki.Plotter(shape=(2, 2))\n\nplotter.subplot(0,0)\nplotter.add_text('Render Window 0', position=None, font_size=30)\nplotter.add_mesh(examples.load_globe())\n\nplotter.subplot(0, 1)\nplotter.add_text('Render Window 1', font_size=30)\nplotter.add_mesh(vtki.Cube(), show_edges=True, color='tan')\n\nplotter.subplot(1, 0)\nplotter.add_text('Render Window 2', font_size=30)\nsphere = vtki.Sphere()\nplotter.add_mesh(sphere, scalars=sphere.points[:, 2])\nplotter.add_scalar_bar('Z')\n# plotter.add_axes()\nplotter.add_axes(interactive=True)\n\nplotter.subplot(1, 1)\nplotter.add_text('Render Window 3', font_size=30)\nplotter.add_mesh(vtki.Cone(), color='g', show_edges=True)\nplotter.show_bounds(all_edges=True)\n\n# Display the window\nplotter.show()"
       ]
     },
     {
-<<<<<<< HEAD
       "outputs": [],
-=======
-      "cell_type": "code",
->>>>>>> 3684bf97
       "execution_count": null,
       "metadata": {
         "collapsed": false
       },
-<<<<<<< HEAD
       "cell_type": "code",
-=======
-      "outputs": [],
->>>>>>> 3684bf97
       "source": [
         "plotter = vtki.Plotter(shape=(1, 2))\n\n# Note that the (0, 0) location is active by default\n# load and plot an airplane on the left half of the screen\nplotter.add_text('Airplane Example\\n', font_size=30)\nplotter.add_mesh(examples.load_airplane(), show_edges=False)\n\n# load and plot the uniform data example on the right-hand side\nplotter.subplot(0, 1)\nplotter.add_text('Uniform Data Example\\n', font_size=30)\nplotter.add_mesh(examples.load_uniform(), show_edges=True)\n\n# Display the window\nplotter.show()"
       ]
     }
-<<<<<<< HEAD
   ]
-=======
-  ],
-  "metadata": {
-    "kernelspec": {
-      "display_name": "Python 3",
-      "language": "python",
-      "name": "python3"
-    },
-    "language_info": {
-      "codemirror_mode": {
-        "name": "ipython",
-        "version": 3
-      },
-      "file_extension": ".py",
-      "mimetype": "text/x-python",
-      "name": "python",
-      "nbconvert_exporter": "python",
-      "pygments_lexer": "ipython3",
-      "version": "3.7.1"
-    }
-  },
-  "nbformat": 4,
-  "nbformat_minor": 0
->>>>>>> 3684bf97
 }