--- conflicted
+++ resolved
@@ -22,20 +22,12 @@
   "nbformat": 4,
   "cells": [
     {
-<<<<<<< HEAD
       "outputs": [],
-=======
-      "cell_type": "code",
->>>>>>> 3684bf97
       "execution_count": null,
       "metadata": {
         "collapsed": false
       },
-<<<<<<< HEAD
       "cell_type": "code",
-=======
-      "outputs": [],
->>>>>>> 3684bf97
       "source": [
         "%matplotlib inline"
       ]
@@ -45,28 +37,16 @@
       "cell_type": "markdown",
       "metadata": {},
       "source": [
-<<<<<<< HEAD
         "\nExtract Edges\n~~~~~~~~~~~~~~~~~\n\nExtracts edges from a surface.\n\n"
       ]
     },
     {
       "outputs": [],
-=======
-        "\nExtract Edges\n~~~~~~~~~~~~~~~~~\n\nExtracts edges from a surface.\n"
-      ]
-    },
-    {
-      "cell_type": "code",
->>>>>>> 3684bf97
       "execution_count": null,
       "metadata": {
         "collapsed": false
       },
-<<<<<<< HEAD
       "cell_type": "code",
-=======
-      "outputs": [],
->>>>>>> 3684bf97
       "source": [
         "# sphinx_gallery_thumbnail_number = 2\nimport vtki\nfrom vtki import examples"
       ]
@@ -80,20 +60,12 @@
       ]
     },
     {
-<<<<<<< HEAD
       "outputs": [],
-=======
-      "cell_type": "code",
->>>>>>> 3684bf97
       "execution_count": null,
       "metadata": {
         "collapsed": false
       },
-<<<<<<< HEAD
       "cell_type": "code",
-=======
-      "outputs": [],
->>>>>>> 3684bf97
       "source": [
         "# Load Queen Nefertiti mesh\nmesh = examples.download_nefertiti()\n\n# Extract the edges above a 12 degree feature angle\nedges = mesh.extract_edges(12)\n\n# Render the edge lines ontop of the original mesh\np = vtki.Plotter()\np.add_mesh(mesh, color=True)\np.add_mesh(edges, color='red', line_width=5)\n# Define a camera position that will zoom to her eye\np.camera_position = [(96., -197., 45.),\n                     (7., -109., 22.),\n                     (0, 0, 1)]\np.show()"
       ]
@@ -107,48 +79,15 @@
       ]
     },
     {
-<<<<<<< HEAD
       "outputs": [],
-=======
-      "cell_type": "code",
->>>>>>> 3684bf97
       "execution_count": null,
       "metadata": {
         "collapsed": false
       },
-<<<<<<< HEAD
       "cell_type": "code",
-=======
-      "outputs": [],
->>>>>>> 3684bf97
       "source": [
         "mesh = examples.download_cow()\n\nedges = mesh.extract_edges(20)\n\np = vtki.Plotter()\np.add_mesh(mesh, color=True)\np.add_mesh(edges, color='red', line_width=5)\np.camera_position = [(9.5, 3., 5.5),\n                     (2.5, 1, 0),\n                     (0, 1, 0)]\np.show()"
       ]
     }
-<<<<<<< HEAD
   ]
-=======
-  ],
-  "metadata": {
-    "kernelspec": {
-      "display_name": "Python 3",
-      "language": "python",
-      "name": "python3"
-    },
-    "language_info": {
-      "codemirror_mode": {
-        "name": "ipython",
-        "version": 3
-      },
-      "file_extension": ".py",
-      "mimetype": "text/x-python",
-      "name": "python",
-      "nbconvert_exporter": "python",
-      "pygments_lexer": "ipython3",
-      "version": "3.7.1"
-    }
-  },
-  "nbformat": 4,
-  "nbformat_minor": 0
->>>>>>> 3684bf97
 }