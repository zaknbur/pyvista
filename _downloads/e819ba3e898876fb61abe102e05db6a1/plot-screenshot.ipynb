{
  "nbformat_minor": 0,
  "metadata": {
    "kernelspec": {
      "language": "python",
      "name": "python3",
      "display_name": "Python 3"
    },
    "language_info": {
      "name": "python",
      "version": "3.5.6",
      "mimetype": "text/x-python",
      "codemirror_mode": {
        "name": "ipython",
        "version": 3
      },
      "nbconvert_exporter": "python",
      "pygments_lexer": "ipython3",
      "file_extension": ".py"
    }
  },
  "nbformat": 4,
  "cells": [
    {
      "outputs": [],
      "execution_count": null,
      "metadata": {
        "collapsed": false
      },
      "cell_type": "code",
      "source": [
        "%matplotlib inline"
      ]
    },
    {
      "metadata": {},
      "cell_type": "markdown",
      "metadata": {},
      "source": [
        "\nSaving Screenshots\n~~~~~~~~~~~~~~~~~~\n\n"
      ]
    },
    {
      "outputs": [],
      "execution_count": null,
      "metadata": {
        "collapsed": false
      },
      "cell_type": "code",
      "source": [
        "# sphinx_gallery_thumbnail_number = 2\nimport vtki\nfrom vtki import examples\nimport numpy as np\nimport matplotlib.pyplot as plt\n\n# Get a sample file\nfilename = examples.planefile\nmesh = vtki.read(filename)"
      ]
    },
    {
      "metadata": {},
      "cell_type": "markdown",
      "metadata": {},
      "source": [
        "You can also take a screenshot without creating an interactive plot window using\nthe ``Plotter``:\n\n"
      ]
    },
    {
      "outputs": [],
      "execution_count": null,
      "metadata": {
        "collapsed": false
      },
      "cell_type": "code",
      "source": [
        "plotter = vtki.Plotter(off_screen=True)\nplotter.add_mesh(mesh, color='orange')\nplotter.show(auto_close=False)\n# plotter.screenshot('airplane.png')\nplotter.close()"
      ]
    },
    {
      "metadata": {},
      "cell_type": "markdown",
      "metadata": {},
      "source": [
        "The ``img`` array can be used to plot the screenshot in ``matplotlib``:\n\n"
      ]
    },
    {
      "outputs": [],
      "execution_count": null,
      "metadata": {
        "collapsed": false
      },
      "cell_type": "code",
      "source": [
        "plt.imshow(plotter.image)\nplt.show()"
      ]
    }
<<<<<<< HEAD
  ],
  "metadata": {
    "kernelspec": {
      "display_name": "Python 3",
      "language": "python",
      "name": "python3"
    },
    "language_info": {
      "codemirror_mode": {
        "name": "ipython",
        "version": 3
      },
      "file_extension": ".py",
      "mimetype": "text/x-python",
      "name": "python",
      "nbconvert_exporter": "python",
      "pygments_lexer": "ipython3",
      "version": "3.6.7"
    }
  },
  "nbformat": 4,
  "nbformat_minor": 0
=======
  ]
>>>>>>> 68fb3682
}<|MERGE_RESOLUTION|>--- conflicted
+++ resolved
@@ -89,7 +89,6 @@
         "plt.imshow(plotter.image)\nplt.show()"
       ]
     }
-<<<<<<< HEAD
   ],
   "metadata": {
     "kernelspec": {
@@ -112,7 +111,4 @@
   },
   "nbformat": 4,
   "nbformat_minor": 0
-=======
-  ]
->>>>>>> 68fb3682
 }