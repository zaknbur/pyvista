--- conflicted
+++ resolved
@@ -22,20 +22,12 @@
   "nbformat": 4,
   "cells": [
     {
-<<<<<<< HEAD
       "outputs": [],
-=======
-      "cell_type": "code",
->>>>>>> 3684bf97
       "execution_count": null,
       "metadata": {
         "collapsed": false
       },
-<<<<<<< HEAD
       "cell_type": "code",
-=======
-      "outputs": [],
->>>>>>> 3684bf97
       "source": [
         "%matplotlib inline"
       ]
@@ -45,28 +37,16 @@
       "cell_type": "markdown",
       "metadata": {},
       "source": [
-<<<<<<< HEAD
         "\nComputing Surface Normals\n~~~~~~~~~~~~~~~~~~~~~~~~~\n\n\nCompute normals on a surface.\n\n"
       ]
     },
     {
       "outputs": [],
-=======
-        "\nComputing Surface Normals\n~~~~~~~~~~~~~~~~~~~~~~~~~\n\n\nCompute normals on a surface.\n"
-      ]
-    },
-    {
-      "cell_type": "code",
->>>>>>> 3684bf97
       "execution_count": null,
       "metadata": {
         "collapsed": false
       },
-<<<<<<< HEAD
       "cell_type": "code",
-=======
-      "outputs": [],
->>>>>>> 3684bf97
       "source": [
         "# sphinx_gallery_thumbnail_number = 2\nimport vtki\nfrom vtki import examples"
       ]
@@ -80,20 +60,12 @@
       ]
     },
     {
-<<<<<<< HEAD
       "outputs": [],
-=======
-      "cell_type": "code",
->>>>>>> 3684bf97
       "execution_count": null,
       "metadata": {
         "collapsed": false
       },
-<<<<<<< HEAD
       "cell_type": "code",
-=======
-      "outputs": [],
->>>>>>> 3684bf97
       "source": [
         "mesh = examples.download_topo_global()\nmesh.plot(cmap='gist_earth', show_scalar_bar=False)"
       ]
@@ -107,48 +79,15 @@
       ]
     },
     {
-<<<<<<< HEAD
       "outputs": [],
-=======
-      "cell_type": "code",
->>>>>>> 3684bf97
       "execution_count": null,
       "metadata": {
         "collapsed": false
       },
-<<<<<<< HEAD
       "cell_type": "code",
-=======
-      "outputs": [],
->>>>>>> 3684bf97
       "source": [
         "# Compute the normals in-place and use them to warp the globe\nmesh.compute_normals() # this activates the normals as well\n\n# Now use those normals to warp the surface\nwarp = mesh.warp_by_scalar(scale_factor=0.5e-5)\n\n# And let's see it!\nwarp.plot(cmap='gist_earth', show_scalar_bar=False)"
       ]
     }
-<<<<<<< HEAD
   ]
-=======
-  ],
-  "metadata": {
-    "kernelspec": {
-      "display_name": "Python 3",
-      "language": "python",
-      "name": "python3"
-    },
-    "language_info": {
-      "codemirror_mode": {
-        "name": "ipython",
-        "version": 3
-      },
-      "file_extension": ".py",
-      "mimetype": "text/x-python",
-      "name": "python",
-      "nbconvert_exporter": "python",
-      "pygments_lexer": "ipython3",
-      "version": "3.7.1"
-    }
-  },
-  "nbformat": 4,
-  "nbformat_minor": 0
->>>>>>> 3684bf97
 }