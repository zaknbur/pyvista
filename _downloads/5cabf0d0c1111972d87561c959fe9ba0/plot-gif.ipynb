--- conflicted
+++ resolved
@@ -22,20 +22,12 @@
   "nbformat": 4,
   "cells": [
     {
-<<<<<<< HEAD
       "outputs": [],
-=======
-      "cell_type": "code",
->>>>>>> 3684bf97
       "execution_count": null,
       "metadata": {
         "collapsed": false
       },
-<<<<<<< HEAD
       "cell_type": "code",
-=======
-      "outputs": [],
->>>>>>> 3684bf97
       "source": [
         "%matplotlib inline"
       ]
@@ -45,56 +37,19 @@
       "cell_type": "markdown",
       "metadata": {},
       "source": [
-<<<<<<< HEAD
         "\nCreate a GIF Movie\n~~~~~~~~~~~~~~~~~~\n\nGenerate a moving gif from an active plotter\n\n"
       ]
     },
     {
       "outputs": [],
-=======
-        "\nCreate a GIF Movie\n~~~~~~~~~~~~~~~~~~\n\nGenerate a moving gif from an active plotter\n"
-      ]
-    },
-    {
-      "cell_type": "code",
->>>>>>> 3684bf97
       "execution_count": null,
       "metadata": {
         "collapsed": false
       },
-<<<<<<< HEAD
       "cell_type": "code",
-=======
-      "outputs": [],
->>>>>>> 3684bf97
       "source": [
         "import vtki\nimport numpy as np\n\nx = np.arange(-10, 10, 0.25)\ny = np.arange(-10, 10, 0.25)\nx, y = np.meshgrid(x, y)\nr = np.sqrt(x**2 + y**2)\nz = np.sin(r)\n\n# Create and structured surface\ngrid = vtki.StructuredGrid(x, y, z)\n\n# Creat a plotter object and set the scalars to the Z height\nplotter = vtki.Plotter()\nplotter.add_mesh(grid, scalars=z.ravel())\n\n# setup camera and close\nplotter.plot(auto_close=False)\n\n# Open a gif\nplotter.open_gif('wave.gif')\n\npts = grid.points.copy()\n\n# Update Z and write a frame for each updated position\nnframe = 15\nfor phase in np.linspace(0, 2*np.pi, nframe + 1)[:nframe]:\n    z = np.sin(r + phase)\n    pts[:, -1] = z.ravel()\n    plotter.update_coordinates(pts)\n    plotter.update_scalars(z.ravel())\n    plotter.write_frame()\n\n# Close movie and delete object\nplotter.close()"
       ]
     }
-<<<<<<< HEAD
   ]
-=======
-  ],
-  "metadata": {
-    "kernelspec": {
-      "display_name": "Python 3",
-      "language": "python",
-      "name": "python3"
-    },
-    "language_info": {
-      "codemirror_mode": {
-        "name": "ipython",
-        "version": 3
-      },
-      "file_extension": ".py",
-      "mimetype": "text/x-python",
-      "name": "python",
-      "nbconvert_exporter": "python",
-      "pygments_lexer": "ipython3",
-      "version": "3.7.1"
-    }
-  },
-  "nbformat": 4,
-  "nbformat_minor": 0
->>>>>>> 3684bf97
 }