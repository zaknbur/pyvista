--- conflicted
+++ resolved
@@ -22,20 +22,12 @@
   "nbformat": 4,
   "cells": [
     {
-<<<<<<< HEAD
       "outputs": [],
-=======
-      "cell_type": "code",
->>>>>>> 3684bf97
       "execution_count": null,
       "metadata": {
         "collapsed": false
       },
-<<<<<<< HEAD
       "cell_type": "code",
-=======
-      "outputs": [],
->>>>>>> 3684bf97
       "source": [
         "%matplotlib inline"
       ]
@@ -45,56 +37,19 @@
       "cell_type": "markdown",
       "metadata": {},
       "source": [
-<<<<<<< HEAD
         "\nRay Tracing\n~~~~~~~~~~~\n\nSingle line segment ray tracing for PolyData objects.\n\n"
       ]
     },
     {
       "outputs": [],
-=======
-        "\nRay Tracing\n~~~~~~~~~~~\n\nSingle line segment ray tracing for PolyData objects.\n"
-      ]
-    },
-    {
-      "cell_type": "code",
->>>>>>> 3684bf97
       "execution_count": null,
       "metadata": {
         "collapsed": false
       },
-<<<<<<< HEAD
       "cell_type": "code",
-=======
-      "outputs": [],
->>>>>>> 3684bf97
       "source": [
         "import vtki\n\n# Create source to ray trace\nsphere = vtki.Sphere(radius=0.85)\n\n# Define line segment\nstart = [0, 0, 0]\nstop = [0.25, 1, 0.5]\n\n# Perfrom ray trace\npoints, ind = sphere.ray_trace(start, stop)\n\n# Create geometry to represent ray trace\nray = vtki.Line(start, stop)\nintersection = vtki.PolyData(points)\n\n# Render the result\np = vtki.Plotter()\np.add_mesh(sphere, show_edges=True, opacity=0.5, color='w', lighting=False, label='Test Mesh')\np.add_mesh(ray, color='blue', line_width=5, label='Ray Segment')\np.add_mesh(intersection, color='maroon', point_size=10, label='Intersection Points')\np.add_legend()\np.show()"
       ]
     }
-<<<<<<< HEAD
   ]
-=======
-  ],
-  "metadata": {
-    "kernelspec": {
-      "display_name": "Python 3",
-      "language": "python",
-      "name": "python3"
-    },
-    "language_info": {
-      "codemirror_mode": {
-        "name": "ipython",
-        "version": 3
-      },
-      "file_extension": ".py",
-      "mimetype": "text/x-python",
-      "name": "python",
-      "nbconvert_exporter": "python",
-      "pygments_lexer": "ipython3",
-      "version": "3.7.1"
-    }
-  },
-  "nbformat": 4,
-  "nbformat_minor": 0
->>>>>>> 3684bf97
 }