--- conflicted
+++ resolved
@@ -51,7 +51,6 @@
         "import vtki\n\n# Create source to ray trace\nsphere = vtki.Sphere(radius=0.85)\n\n# Define line segment\nstart = [0, 0, 0]\nstop = [0.25, 1, 0.5]\n\n# Perfrom ray trace\npoints, ind = sphere.ray_trace(start, stop)\n\n# Create geometry to represent ray trace\nray = vtki.Line(start, stop)\nintersection = vtki.PolyData(points)\n\n# Render the result\np = vtki.Plotter()\np.add_mesh(sphere, show_edges=True, opacity=0.5, color='w', lighting=False, label='Test Mesh')\np.add_mesh(ray, color='blue', line_width=5, label='Ray Segment')\np.add_mesh(intersection, color='maroon', point_size=10, label='Intersection Points')\np.add_legend()\np.show()"
       ]
     }
-<<<<<<< HEAD
   ],
   "metadata": {
     "kernelspec": {
@@ -74,7 +73,4 @@
   },
   "nbformat": 4,
   "nbformat_minor": 0
-=======
-  ]
->>>>>>> 68fb3682
 }