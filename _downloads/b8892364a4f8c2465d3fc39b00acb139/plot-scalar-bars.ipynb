--- conflicted
+++ resolved
@@ -22,20 +22,12 @@
   "nbformat": 4,
   "cells": [
     {
-<<<<<<< HEAD
       "outputs": [],
-=======
-      "cell_type": "code",
->>>>>>> 3684bf97
       "execution_count": null,
       "metadata": {
         "collapsed": false
       },
-<<<<<<< HEAD
       "cell_type": "code",
-=======
-      "outputs": [],
->>>>>>> 3684bf97
       "source": [
         "%matplotlib inline"
       ]
@@ -45,28 +37,16 @@
       "cell_type": "markdown",
       "metadata": {},
       "source": [
-<<<<<<< HEAD
         "\nCustomize Scalar Bars\n~~~~~~~~~~~~~~~~~~~~~\n\nWalk through of all the different capabilities of scalar bars and\nhow a user can customize scalar bars.\n\n\n"
       ]
     },
     {
       "outputs": [],
-=======
-        "\nCustomize Scalar Bars\n~~~~~~~~~~~~~~~~~~~~~\n\nWalk through of all the different capabilities of scalar bars and\nhow a user can customize scalar bars.\n"
-      ]
-    },
-    {
-      "cell_type": "code",
->>>>>>> 3684bf97
       "execution_count": null,
       "metadata": {
         "collapsed": false
       },
-<<<<<<< HEAD
       "cell_type": "code",
-=======
-      "outputs": [],
->>>>>>> 3684bf97
       "source": [
         "# sphinx_gallery_thumbnail_number = 2\nimport vtki\nfrom vtki import examples"
       ]
@@ -80,20 +60,12 @@
       ]
     },
     {
-<<<<<<< HEAD
       "outputs": [],
-=======
-      "cell_type": "code",
->>>>>>> 3684bf97
       "execution_count": null,
       "metadata": {
         "collapsed": false
       },
-<<<<<<< HEAD
       "cell_type": "code",
-=======
-      "outputs": [],
->>>>>>> 3684bf97
       "source": [
         "# Load St Helens DEM and warp the topography\nmesh = examples.download_st_helens().warp_by_scalar()\n\n# First a default plot with jet colormap\np = vtki.Plotter()\n# Add the data, use active scalar for coloring, and show the scalar bar\np.add_mesh(mesh)\n# Display the scene\np.show()"
       ]
@@ -107,20 +79,12 @@
       ]
     },
     {
-<<<<<<< HEAD
       "outputs": [],
-=======
-      "cell_type": "code",
->>>>>>> 3684bf97
       "execution_count": null,
       "metadata": {
         "collapsed": false
       },
-<<<<<<< HEAD
       "cell_type": "code",
-=======
-      "outputs": [],
->>>>>>> 3684bf97
       "source": [
         "# create dictionary of parameters to control scalar bar\nsargs = dict(interactive=True) # Simply make the bar interactive\n\np = vtki.Plotter(notebook=False) # If in IPython, be sure to show the scene\np.add_mesh(mesh, scalar_bar_args=sargs)\np.show()\n# Remove from plotters so output is not produced in docs\nvtki.plotting._ALL_PLOTTERS.pop(str(hex(id(p))))"
       ]
@@ -134,20 +98,12 @@
       ]
     },
     {
-<<<<<<< HEAD
       "outputs": [],
-=======
-      "cell_type": "code",
->>>>>>> 3684bf97
       "execution_count": null,
       "metadata": {
         "collapsed": false
       },
-<<<<<<< HEAD
       "cell_type": "code",
-=======
-      "outputs": [],
->>>>>>> 3684bf97
       "source": [
         "# Set a custom position and size\nsargs = dict(height=0.25, vertical=True,\n             position_x=0.05, position_y=0.05)\n\np = vtki.Plotter()\np.add_mesh(mesh, scalar_bar_args=sargs)\np.show()"
       ]
@@ -161,48 +117,15 @@
       ]
     },
     {
-<<<<<<< HEAD
       "outputs": [],
-=======
-      "cell_type": "code",
->>>>>>> 3684bf97
       "execution_count": null,
       "metadata": {
         "collapsed": false
       },
-<<<<<<< HEAD
       "cell_type": "code",
-=======
-      "outputs": [],
->>>>>>> 3684bf97
       "source": [
         "# Controlling the text properties\nsargs = dict(title_font_size=20, label_font_size=16,\n         shadow=True, n_labels=3, italic=True, fmt='%.1f',\n         font_family='arial')\n\np = vtki.Plotter()\np.add_mesh(mesh, scalar_bar_args=sargs)\np.show()"
       ]
     }
-<<<<<<< HEAD
   ]
-=======
-  ],
-  "metadata": {
-    "kernelspec": {
-      "display_name": "Python 3",
-      "language": "python",
-      "name": "python3"
-    },
-    "language_info": {
-      "codemirror_mode": {
-        "name": "ipython",
-        "version": 3
-      },
-      "file_extension": ".py",
-      "mimetype": "text/x-python",
-      "name": "python",
-      "nbconvert_exporter": "python",
-      "pygments_lexer": "ipython3",
-      "version": "3.7.1"
-    }
-  },
-  "nbformat": 4,
-  "nbformat_minor": 0
->>>>>>> 3684bf97
 }