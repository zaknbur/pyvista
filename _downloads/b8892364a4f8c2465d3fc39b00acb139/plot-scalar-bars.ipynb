{
  "nbformat_minor": 0,
  "metadata": {
    "kernelspec": {
      "language": "python",
      "name": "python3",
      "display_name": "Python 3"
    },
    "language_info": {
      "name": "python",
      "version": "3.5.6",
      "mimetype": "text/x-python",
      "codemirror_mode": {
        "name": "ipython",
        "version": 3
      },
      "nbconvert_exporter": "python",
      "pygments_lexer": "ipython3",
      "file_extension": ".py"
    }
  },
  "nbformat": 4,
  "cells": [
    {
      "outputs": [],
      "execution_count": null,
      "metadata": {
        "collapsed": false
      },
      "cell_type": "code",
      "source": [
        "%matplotlib inline"
      ]
    },
    {
      "metadata": {},
      "cell_type": "markdown",
      "metadata": {},
      "source": [
        "\nCustomize Scalar Bars\n~~~~~~~~~~~~~~~~~~~~~\n\nWalk through of all the different capabilities of scalar bars and\nhow a user can customize scalar bars.\n\n\n"
      ]
    },
    {
      "outputs": [],
      "execution_count": null,
      "metadata": {
        "collapsed": false
      },
      "cell_type": "code",
      "source": [
        "# sphinx_gallery_thumbnail_number = 2\nimport vtki\nfrom vtki import examples"
      ]
    },
    {
      "metadata": {},
      "cell_type": "markdown",
      "metadata": {},
      "source": [
        "By default, when plotting a dataset with a scalar array, a scalar bar for that\narray is added. To turn off this behavior, a user could specify\n``show_scalar_bar=False`` when calling ``.add_mesh()``. Let's start with a\nsample dataset provide via ``vtki`` to demonstrate the default behavior of\nscalar bar plotting:\n\n"
      ]
    },
    {
      "outputs": [],
      "execution_count": null,
      "metadata": {
        "collapsed": false
      },
      "cell_type": "code",
      "source": [
        "# Load St Helens DEM and warp the topography\nmesh = examples.download_st_helens().warp_by_scalar()\n\n# First a default plot with jet colormap\np = vtki.Plotter()\n# Add the data, use active scalar for coloring, and show the scalar bar\np.add_mesh(mesh)\n# Display the scene\np.show()"
      ]
    },
    {
      "metadata": {},
      "cell_type": "markdown",
      "metadata": {},
      "source": [
        "We could also plot the scene with an interactive scalar bar to move around and\nplace where we like by specifying passing keyword arguments to control the\nscalar bar via the ``scalar_bar_args`` parameter in :func:`vtki.BasePlotter.add_mesh`.\nThe keyword arguments to control the scalar bar are defined in\n:func:`vtki.BasePlotter.add_scalar_bar`.\n\n"
      ]
    },
    {
      "outputs": [],
      "execution_count": null,
      "metadata": {
        "collapsed": false
      },
      "cell_type": "code",
      "source": [
        "# create dictionary of parameters to control scalar bar\nsargs = dict(interactive=True) # Simply make the bar interactive\n\np = vtki.Plotter(notebook=False) # If in IPython, be sure to show the scene\np.add_mesh(mesh, scalar_bar_args=sargs)\np.show()\n# Remove from plotters so output is not produced in docs\nvtki.plotting._ALL_PLOTTERS.pop(str(hex(id(p))))"
      ]
    },
    {
      "metadata": {},
      "cell_type": "markdown",
      "metadata": {},
      "source": [
        ".. figure:: ../../images/gifs/scalar-bar-interactive.gif\n\nOr manually define the scalar bar's location:\n\n"
      ]
    },
    {
      "outputs": [],
      "execution_count": null,
      "metadata": {
        "collapsed": false
      },
      "cell_type": "code",
      "source": [
        "# Set a custom position and size\nsargs = dict(height=0.25, vertical=True,\n             position_x=0.05, position_y=0.05)\n\np = vtki.Plotter()\np.add_mesh(mesh, scalar_bar_args=sargs)\np.show()"
      ]
    },
    {
      "metadata": {},
      "cell_type": "markdown",
      "metadata": {},
      "source": [
        "The text properties of the scalar bar can also be controlled:\n\n"
      ]
    },
    {
      "outputs": [],
      "execution_count": null,
      "metadata": {
        "collapsed": false
      },
      "cell_type": "code",
      "source": [
        "# Controlling the text properties\nsargs = dict(title_font_size=20, label_font_size=16,\n         shadow=True, n_labels=3, italic=True, fmt='%.1f',\n         font_family='arial')\n\np = vtki.Plotter()\np.add_mesh(mesh, scalar_bar_args=sargs)\np.show()"
      ]
    }
<<<<<<< HEAD
  ],
  "metadata": {
    "kernelspec": {
      "display_name": "Python 3",
      "language": "python",
      "name": "python3"
    },
    "language_info": {
      "codemirror_mode": {
        "name": "ipython",
        "version": 3
      },
      "file_extension": ".py",
      "mimetype": "text/x-python",
      "name": "python",
      "nbconvert_exporter": "python",
      "pygments_lexer": "ipython3",
      "version": "3.6.7"
    }
  },
  "nbformat": 4,
  "nbformat_minor": 0
=======
  ]
>>>>>>> 68fb3682
}<|MERGE_RESOLUTION|>--- conflicted
+++ resolved
@@ -127,7 +127,6 @@
         "# Controlling the text properties\nsargs = dict(title_font_size=20, label_font_size=16,\n         shadow=True, n_labels=3, italic=True, fmt='%.1f',\n         font_family='arial')\n\np = vtki.Plotter()\np.add_mesh(mesh, scalar_bar_args=sargs)\np.show()"
       ]
     }
-<<<<<<< HEAD
   ],
   "metadata": {
     "kernelspec": {
@@ -150,7 +149,4 @@
   },
   "nbformat": 4,
   "nbformat_minor": 0
-=======
-  ]
->>>>>>> 68fb3682
 }