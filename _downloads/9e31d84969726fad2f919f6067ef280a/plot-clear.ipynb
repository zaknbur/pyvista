--- conflicted
+++ resolved
@@ -22,20 +22,12 @@
   "nbformat": 4,
   "cells": [
     {
-<<<<<<< HEAD
       "outputs": [],
-=======
-      "cell_type": "code",
->>>>>>> 3684bf97
       "execution_count": null,
       "metadata": {
         "collapsed": false
       },
-<<<<<<< HEAD
       "cell_type": "code",
-=======
-      "outputs": [],
->>>>>>> 3684bf97
       "source": [
         "%matplotlib inline"
       ]
@@ -45,47 +37,27 @@
       "cell_type": "markdown",
       "metadata": {},
       "source": [
-<<<<<<< HEAD
         "\nClearing a Mesh or the Entire Plot\n~~~~~~~~~~~~~~~~~~~~~~~~~~~~~~~~~~\n\nThis example demonstrates how to remove elements from a scene.\n\n\n"
       ]
     },
     {
       "outputs": [],
-=======
-        "\nClearing a Mesh or the Entire Plot\n~~~~~~~~~~~~~~~~~~~~~~~~~~~~~~~~~~\n\nThis example demonstrates how to remove elements from a scene.\n"
-      ]
-    },
-    {
-      "cell_type": "code",
->>>>>>> 3684bf97
       "execution_count": null,
       "metadata": {
         "collapsed": false
       },
-<<<<<<< HEAD
       "cell_type": "code",
-=======
-      "outputs": [],
->>>>>>> 3684bf97
       "source": [
         "# sphinx_gallery_thumbnail_number = 3\nimport vtki"
       ]
     },
     {
-<<<<<<< HEAD
       "outputs": [],
-=======
-      "cell_type": "code",
->>>>>>> 3684bf97
       "execution_count": null,
       "metadata": {
         "collapsed": false
       },
-<<<<<<< HEAD
       "cell_type": "code",
-=======
-      "outputs": [],
->>>>>>> 3684bf97
       "source": [
         "plotter = vtki.Plotter()\nactor = plotter.add_mesh(vtki.Sphere())\nplotter.remove_actor(actor)\nplotter.show()"
       ]
@@ -99,20 +71,12 @@
       ]
     },
     {
-<<<<<<< HEAD
       "outputs": [],
-=======
-      "cell_type": "code",
->>>>>>> 3684bf97
       "execution_count": null,
       "metadata": {
         "collapsed": false
       },
-<<<<<<< HEAD
       "cell_type": "code",
-=======
-      "outputs": [],
->>>>>>> 3684bf97
       "source": [
         "plotter = vtki.Plotter()\nplotter.add_mesh(vtki.Sphere())\nplotter.add_mesh(vtki.Plane())\nplotter.clear()  # clears all actors\nplotter.show()"
       ]
@@ -126,48 +90,15 @@
       ]
     },
     {
-<<<<<<< HEAD
       "outputs": [],
-=======
-      "cell_type": "code",
->>>>>>> 3684bf97
       "execution_count": null,
       "metadata": {
         "collapsed": false
       },
-<<<<<<< HEAD
       "cell_type": "code",
-=======
-      "outputs": [],
->>>>>>> 3684bf97
       "source": [
         "plotter = vtki.Plotter()\nplotter.add_mesh(vtki.Sphere(), name='mydata')\nplotter.add_mesh(vtki.Plane(), name='mydata')\n# Only the Plane is shown!\nplotter.show()"
       ]
     }
-<<<<<<< HEAD
   ]
-=======
-  ],
-  "metadata": {
-    "kernelspec": {
-      "display_name": "Python 3",
-      "language": "python",
-      "name": "python3"
-    },
-    "language_info": {
-      "codemirror_mode": {
-        "name": "ipython",
-        "version": 3
-      },
-      "file_extension": ".py",
-      "mimetype": "text/x-python",
-      "name": "python",
-      "nbconvert_exporter": "python",
-      "pygments_lexer": "ipython3",
-      "version": "3.7.1"
-    }
-  },
-  "nbformat": 4,
-  "nbformat_minor": 0
->>>>>>> 3684bf97
 }