--- conflicted
+++ resolved
@@ -100,7 +100,6 @@
         "plotter = vtki.Plotter()\nplotter.add_mesh(vtki.Sphere(), name='mydata')\nplotter.add_mesh(vtki.Plane(), name='mydata')\n# Only the Plane is shown!\nplotter.show()"
       ]
     }
-<<<<<<< HEAD
   ],
   "metadata": {
     "kernelspec": {
@@ -123,7 +122,4 @@
   },
   "nbformat": 4,
   "nbformat_minor": 0
-=======
-  ]
->>>>>>> 68fb3682
 }