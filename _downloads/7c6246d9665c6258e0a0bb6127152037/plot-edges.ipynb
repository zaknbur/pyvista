--- conflicted
+++ resolved
@@ -59,7 +59,6 @@
         "# sphinx_gallery_thumbnail_number = 1\nimport vtki\nfrom vtki import examples\n\nnefertiti = examples.download_nefertiti()\n\n# Camera position to zoom to face\nface_view = [(194.57658338658473, -327.5539184202715, 28.106692235139377),\n             (-10.46795453395034, -67.33281919301498, -19.938084799559192),\n             (-0.05444711191580967, 0.13964269728441056, 0.9887039137674948)]\n\n\nnefertiti.plot(cpos=face_view, show_edges=True)"
       ]
     }
-<<<<<<< HEAD
   ],
   "metadata": {
     "kernelspec": {
@@ -82,7 +81,4 @@
   },
   "nbformat": 4,
   "nbformat_minor": 0
-=======
-  ]
->>>>>>> 68fb3682
 }