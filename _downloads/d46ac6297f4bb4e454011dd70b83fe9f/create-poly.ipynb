--- conflicted
+++ resolved
@@ -22,20 +22,12 @@
   "nbformat": 4,
   "cells": [
     {
-<<<<<<< HEAD
       "outputs": [],
-=======
-      "cell_type": "code",
->>>>>>> 3684bf97
       "execution_count": null,
       "metadata": {
         "collapsed": false
       },
-<<<<<<< HEAD
       "cell_type": "code",
-=======
-      "outputs": [],
->>>>>>> 3684bf97
       "source": [
         "%matplotlib inline"
       ]
@@ -45,28 +37,16 @@
       "cell_type": "markdown",
       "metadata": {},
       "source": [
-<<<<<<< HEAD
         "\n\nCreate PolyData\n~~~~~~~~~~~~~~~\n\nCreating a PolyData object from NumPy arrays\n\n\n"
       ]
     },
     {
       "outputs": [],
-=======
-        "\n\nCreate PolyData\n~~~~~~~~~~~~~~~\n\nCreating a PolyData object from NumPy arrays\n"
-      ]
-    },
-    {
-      "cell_type": "code",
->>>>>>> 3684bf97
       "execution_count": null,
       "metadata": {
         "collapsed": false
       },
-<<<<<<< HEAD
       "cell_type": "code",
-=======
-      "outputs": [],
->>>>>>> 3684bf97
       "source": [
         "import numpy as np\nimport vtki"
       ]
@@ -80,48 +60,15 @@
       ]
     },
     {
-<<<<<<< HEAD
       "outputs": [],
-=======
-      "cell_type": "code",
->>>>>>> 3684bf97
       "execution_count": null,
       "metadata": {
         "collapsed": false
       },
-<<<<<<< HEAD
       "cell_type": "code",
-=======
-      "outputs": [],
->>>>>>> 3684bf97
       "source": [
         "# mesh points\nvertices = np.array([[0, 0, 0],\n                     [1, 0, 0],\n                     [1, 1, 0],\n                     [0, 1, 0],\n\t\t [0.5, 0.5, -1]])\n\n# mesh faces\nfaces = np.hstack([[4, 0, 1, 2, 3],  # square\n                   [3, 0, 1, 4],     # triangle\n                   [3, 1, 2, 4]])    # triangle\n\nsurf = vtki.PolyData(vertices, faces)\n\n# plot each face with a different color\nsurf.plot(scalars=np.arange(3), cpos=[-1,1,0.5])"
       ]
     }
-<<<<<<< HEAD
   ]
-=======
-  ],
-  "metadata": {
-    "kernelspec": {
-      "display_name": "Python 3",
-      "language": "python",
-      "name": "python3"
-    },
-    "language_info": {
-      "codemirror_mode": {
-        "name": "ipython",
-        "version": 3
-      },
-      "file_extension": ".py",
-      "mimetype": "text/x-python",
-      "name": "python",
-      "nbconvert_exporter": "python",
-      "pygments_lexer": "ipython3",
-      "version": "3.7.1"
-    }
-  },
-  "nbformat": 4,
-  "nbformat_minor": 0
->>>>>>> 3684bf97
 }