--- conflicted
+++ resolved
@@ -22,20 +22,12 @@
   "nbformat": 4,
   "cells": [
     {
-<<<<<<< HEAD
       "outputs": [],
-=======
-      "cell_type": "code",
->>>>>>> 3684bf97
       "execution_count": null,
       "metadata": {
         "collapsed": false
       },
-<<<<<<< HEAD
       "cell_type": "code",
-=======
-      "outputs": [],
->>>>>>> 3684bf97
       "source": [
         "%matplotlib inline"
       ]
@@ -45,28 +37,16 @@
       "cell_type": "markdown",
       "metadata": {},
       "source": [
-<<<<<<< HEAD
         "\n\nCreating a Structured Surface\n~~~~~~~~~~~~~~~~~~~~~~~~~~~~~\n\nCreate a StructuredGrid surface from NumPy arrays\n\n"
       ]
     },
     {
       "outputs": [],
-=======
-        "\n\nCreating a Structured Surface\n~~~~~~~~~~~~~~~~~~~~~~~~~~~~~\n\nCreate a StructuredGrid surface from NumPy arrays\n"
-      ]
-    },
-    {
-      "cell_type": "code",
->>>>>>> 3684bf97
       "execution_count": null,
       "metadata": {
         "collapsed": false
       },
-<<<<<<< HEAD
       "cell_type": "code",
-=======
-      "outputs": [],
->>>>>>> 3684bf97
       "source": [
         "# sphinx_gallery_thumbnail_number = 2\nimport vtki\nimport numpy as np"
       ]
@@ -80,20 +60,12 @@
       ]
     },
     {
-<<<<<<< HEAD
       "outputs": [],
-=======
-      "cell_type": "code",
->>>>>>> 3684bf97
       "execution_count": null,
       "metadata": {
         "collapsed": false
       },
-<<<<<<< HEAD
       "cell_type": "code",
-=======
-      "outputs": [],
->>>>>>> 3684bf97
       "source": [
         "# Make data\nx = np.arange(-10, 10, 0.25)\ny = np.arange(-10, 10, 0.25)\nx, y = np.meshgrid(x, y)\nr = np.sqrt(x**2 + y**2)\nz = np.sin(r)"
       ]
@@ -107,39 +79,23 @@
       ]
     },
     {
-<<<<<<< HEAD
       "outputs": [],
-=======
-      "cell_type": "code",
->>>>>>> 3684bf97
       "execution_count": null,
       "metadata": {
         "collapsed": false
       },
-<<<<<<< HEAD
       "cell_type": "code",
-=======
-      "outputs": [],
->>>>>>> 3684bf97
       "source": [
         "# Create and plot structured grid\ngrid = vtki.StructuredGrid(x, y, z)\ngrid.plot()"
       ]
     },
     {
-<<<<<<< HEAD
       "outputs": [],
-=======
-      "cell_type": "code",
->>>>>>> 3684bf97
       "execution_count": null,
       "metadata": {
         "collapsed": false
       },
-<<<<<<< HEAD
       "cell_type": "code",
-=======
-      "outputs": [],
->>>>>>> 3684bf97
       "source": [
         "# Plot mean curvature as well\ngrid.plot_curvature(clim=[-1, 1])"
       ]
@@ -153,48 +109,15 @@
       ]
     },
     {
-<<<<<<< HEAD
       "outputs": [],
-=======
-      "cell_type": "code",
->>>>>>> 3684bf97
       "execution_count": null,
       "metadata": {
         "collapsed": false
       },
-<<<<<<< HEAD
       "cell_type": "code",
-=======
-      "outputs": [],
->>>>>>> 3684bf97
       "source": [
         "print(grid.points)"
       ]
     }
-<<<<<<< HEAD
   ]
-=======
-  ],
-  "metadata": {
-    "kernelspec": {
-      "display_name": "Python 3",
-      "language": "python",
-      "name": "python3"
-    },
-    "language_info": {
-      "codemirror_mode": {
-        "name": "ipython",
-        "version": 3
-      },
-      "file_extension": ".py",
-      "mimetype": "text/x-python",
-      "name": "python",
-      "nbconvert_exporter": "python",
-      "pygments_lexer": "ipython3",
-      "version": "3.7.1"
-    }
-  },
-  "nbformat": 4,
-  "nbformat_minor": 0
->>>>>>> 3684bf97
 }