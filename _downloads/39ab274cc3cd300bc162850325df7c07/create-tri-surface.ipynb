--- conflicted
+++ resolved
@@ -22,20 +22,12 @@
   "nbformat": 4,
   "cells": [
     {
-<<<<<<< HEAD
       "outputs": [],
-=======
-      "cell_type": "code",
->>>>>>> 3684bf97
       "execution_count": null,
       "metadata": {
         "collapsed": false
       },
-<<<<<<< HEAD
       "cell_type": "code",
-=======
-      "outputs": [],
->>>>>>> 3684bf97
       "source": [
         "%matplotlib inline"
       ]
@@ -45,28 +37,16 @@
       "cell_type": "markdown",
       "metadata": {},
       "source": [
-<<<<<<< HEAD
         "\nCreate Triangulated Surface\n~~~~~~~~~~~~~~~~~~~~~~~~~~~\n\nCreate a surface from a set of points through a Delaunay triangulation.\n\n"
       ]
     },
     {
       "outputs": [],
-=======
-        "\nCreate Triangulated Surface\n~~~~~~~~~~~~~~~~~~~~~~~~~~~\n\nCreate a surface from a set of points through a Delaunay triangulation.\n"
-      ]
-    },
-    {
-      "cell_type": "code",
->>>>>>> 3684bf97
       "execution_count": null,
       "metadata": {
         "collapsed": false
       },
-<<<<<<< HEAD
       "cell_type": "code",
-=======
-      "outputs": [],
->>>>>>> 3684bf97
       "source": [
         "# sphinx_gallery_thumbnail_number = 2\nimport vtki\nimport numpy as np"
       ]
@@ -80,20 +60,12 @@
       ]
     },
     {
-<<<<<<< HEAD
       "outputs": [],
-=======
-      "cell_type": "code",
->>>>>>> 3684bf97
       "execution_count": null,
       "metadata": {
         "collapsed": false
       },
-<<<<<<< HEAD
       "cell_type": "code",
-=======
-      "outputs": [],
->>>>>>> 3684bf97
       "source": [
         "# Define a simple Gaussian surface\nxx, yy = np.meshgrid(np.linspace(-200,200,20), np.linspace(-200,200,20))\nA, b = 100, 100\nzz = A*np.exp(-0.5*((xx/b)**2. + (yy/b)**2.))\n\n# Get the points as a 2D NumPy array (N by 3)\npoints = np.c_[xx.reshape(-1), yy.reshape(-1), zz.reshape(-1)]\nprint(points[0:5, :])"
       ]
@@ -107,20 +79,12 @@
       ]
     },
     {
-<<<<<<< HEAD
       "outputs": [],
-=======
-      "cell_type": "code",
->>>>>>> 3684bf97
       "execution_count": null,
       "metadata": {
         "collapsed": false
       },
-<<<<<<< HEAD
       "cell_type": "code",
-=======
-      "outputs": [],
->>>>>>> 3684bf97
       "source": [
         "# simply pass the numpy points to the PolyData constructor\ncloud = vtki.PolyData(points)\nvtki.set_plot_theme('doc')\ncloud.plot(point_size=15)"
       ]
@@ -134,48 +98,15 @@
       ]
     },
     {
-<<<<<<< HEAD
       "outputs": [],
-=======
-      "cell_type": "code",
->>>>>>> 3684bf97
       "execution_count": null,
       "metadata": {
         "collapsed": false
       },
-<<<<<<< HEAD
       "cell_type": "code",
-=======
-      "outputs": [],
->>>>>>> 3684bf97
       "source": [
         "surf = cloud.delaunay_2d()\nsurf.plot(show_edges=True)"
       ]
     }
-<<<<<<< HEAD
   ]
-=======
-  ],
-  "metadata": {
-    "kernelspec": {
-      "display_name": "Python 3",
-      "language": "python",
-      "name": "python3"
-    },
-    "language_info": {
-      "codemirror_mode": {
-        "name": "ipython",
-        "version": 3
-      },
-      "file_extension": ".py",
-      "mimetype": "text/x-python",
-      "name": "python",
-      "nbconvert_exporter": "python",
-      "pygments_lexer": "ipython3",
-      "version": "3.7.1"
-    }
-  },
-  "nbformat": 4,
-  "nbformat_minor": 0
->>>>>>> 3684bf97
 }